--- conflicted
+++ resolved
@@ -45,19 +45,11 @@
    * `Deep Learning Models` can be trained independently and in an end-to-end mode being joined in a chain.
  * `Skill Manager` performs selection of the `Skill` to generate response.
  * ` Chainer` builds an agent/component pipeline from heterogeneous components (rule-based/ml/dl). It allows to train and infer models in a pipeline as a whole.
-<<<<<<< HEAD
 
 The smallest building block of the library is `Model`. `Model` stands for any kind of function in an NLP pipeline. It can be implemented as a neural network, a non-neural ML model or a rule-based system. Besides that, `Model` can have nested structure, i.e. a `Model` can include other `Model`'(s). 
 
 `Model`s can be joined into a `Skill`. `Skill` solves a larger NLP task compared to `Model`. However, in terms of implementation `Skill`s are not different from `Model`s. The only restriction of `Skill`s is that their input and output should both be strings. Therefore, `Skill`s are usually associated with dialogue tasks. 
 
-=======
-
-The smallest building block of the library is `Model`. `Model` stands for any kind of function in an NLP pipeline. It can be implemented as a neural network, a non-neural ML model or a rule-based system. Besides that, `Model` can have nested structure, i.e. a `Model` can include other `Model`'(s). 
-
-`Model`s can be joined into a `Skill`. `Skill` solves a larger NLP task compared to `Model`. However, in terms of implementation `Skill`s are not different from `Model`s. The only restriction of `Skill`s is that their input and output should both be strings. Therefore, `Skill`s are usually associated with dialogue tasks. 
-
->>>>>>> 5f631cc8
 `Agent` is supposed to be a multi-purpose dialogue system that comprises several `Skill`s and can switch between them. It can be a dialogue system that contains a goal-oriented and chatbot skills and chooses which one to use for generating the answer depending on user input.
 
 DeepPavlov is built on top of machine learning frameworks [TensorFlow](https://www.tensorflow.org/) and [Keras](https://keras.io/). Other external libraries can be used to build basic components.
