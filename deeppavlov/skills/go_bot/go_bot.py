"""
Copyright 2017 Neural Networks and Deep Learning lab, MIPT

Licensed under the Apache License, Version 2.0 (the "License");
you may not use this file except in compliance with the License.
You may obtain a copy of the License at

    http://www.apache.org/licenses/LICENSE-2.0

Unless required by applicable law or agreed to in writing, software
distributed under the License is distributed on an "AS IS" BASIS,
WITHOUT WARRANTIES OR CONDITIONS OF ANY KIND, either express or implied.
See the License for the specific language governing permissions and
limitations under the License.
"""

import re

import numpy as np
from typing import Type

from deeppavlov.core.common.registry import register
from deeppavlov.core.models.inferable import Inferable
from deeppavlov.core.models.trainable import Trainable
from deeppavlov.core.common.errors import ConfigError
from deeppavlov.models.embedders.fasttext_embedder import FasttextEmbedder
from deeppavlov.models.encoders.bow import BoW_encoder
from deeppavlov.models.classifiers.intents.intent_model import KerasIntentModel
from deeppavlov.models.ner.slotfill import DstcSlotFillingNetwork
from deeppavlov.models.tokenizers.spacy_tokenizer import SpacyTokenizer
from deeppavlov.models.trackers.default_tracker import DefaultTracker
from deeppavlov.skills.go_bot.metrics import DialogMetrics
from deeppavlov.skills.go_bot.network import GoalOrientedBotNetwork
from deeppavlov.skills.go_bot.templates import Templates, DualTemplate
from deeppavlov.core.common.attributes import check_attr_true
from deeppavlov.core.common.log import get_logger


log = get_logger(__name__)


@register("go_bot")
class GoalOrientedBot(Inferable, Trainable):
    def __init__(self, template_path, vocabs,
                 template_type: Type = DualTemplate,
                 bow_encoder: Type = BoW_encoder,
                 tokenizer: Type = SpacyTokenizer,
                 tracker: Type = DefaultTracker,
                 network: Type = GoalOrientedBotNetwork,
                 embedder=None,
                 slot_filler=None,
                 intent_classifier=None,
                 use_action_mask=False,
                 debug=False,
                 num_epochs=200,
                 val_patience=10,
                 train_now=False,
                 save_path=None,
                 **kwargs):

        super().__init__(save_path=save_path, train_now=train_now, mode=kwargs['mode'])

        self.episode_done = True
        self.use_action_mask = use_action_mask
        self.debug = debug
        self.slot_filler = slot_filler
        self.intent_classifier = intent_classifier
        self.bow_encoder = bow_encoder
        self.embedder = embedder
        self.tokenizer = tokenizer
        self.tracker = tracker
        self.network = network
        self.word_vocab = vocabs['word_vocab']
        self.num_epochs = num_epochs
        self.val_patience = val_patience

        self.templates = Templates(template_type).load(template_path)
        log.info("[using {} templates from `{}`]".format(len(self.templates), template_path))

        # intialize parameters
        self.db_result = None
        self.n_actions = len(self.templates)
        self.n_intents = 0
        if hasattr(self.intent_classifier, 'n_classes'):
            self.n_intents = self.intent_classifier.n_classes
        self.prev_action = np.zeros(self.n_actions, dtype=np.float32)

        # initialize metrics
        self.metrics = DialogMetrics(self.n_actions)

        # opt = {
        #    'action_size': self.n_actions,
        #    'obs_size': 4 + len(self.word_vocab) + self.embedder.dim +\
        #    self.tracker.num_features + self.n_actions + self.n_intents
        # }
        # self.network = GoalOrientedBotNetwork(opt)

    def _encode_context(self, context, db_result=None):
        # tokenize input
        tokenized = ' '.join(self.tokenizer.infer(context)).strip()
        if self.debug:
            log.debug("Text tokens = `{}`".format(tokenized))

        # Bag of words features
        bow_features = self.bow_encoder.infer(tokenized, self.word_vocab)
        bow_features = bow_features.astype(np.float32)

        # Embeddings
        emb_features = []
        if hasattr(self.embedder, 'infer'):
            emb_features = self.embedder.infer(tokenized, mean=True)

        # Intent features
        intent_features = []
        if hasattr(self.intent_classifier, 'infer'):
            intent_features = self.intent_classifier.infer(tokenized,
                                                           predict_proba=True).ravel()
            if self.debug:
                log.debug("Predicted intent = `{}`".format(
                    self.intent_classifier.infer(tokenized)))

        # Text entity features
        if hasattr(self.slot_filler, 'infer'):
            self.tracker.update_state(self.slot_filler.infer(tokenized))
            if self.debug:
                log.debug("Slot vals: {}".format(str(self.slot_filler.infer(tokenized))))

        state_features = self.tracker.infer()

        # Other features
        context_features = np.array([(db_result == {}) * 1.,
                                     (self.db_result == {}) * 1.],
                                    dtype=np.float32)

        if self.debug:
            debug_msg = "num bow features = {}, " \
                        "num emb features = {}, " \
                        "num intent features = {}, " \
                        "num state features = {}, " \
                        "num context features = {}, " \
                        "prev_action shape = {}".format(len(bow_features),
                                                        len(emb_features),
                                                        len(intent_features),
                                                        len(state_features),
                                                        len(context_features),
                                                        len(self.prev_action))

            log.debug(debug_msg)

        return np.hstack((bow_features, emb_features, intent_features,
                          state_features, context_features, self.prev_action))

    def _encode_response(self, act):
        return self.templates.actions.index(act)

    def _decode_response(self, action_id):
        """
        Convert action template id and entities from tracker
        to final response.
        """
        template = self.templates.templates[int(action_id)]

        slots = self.tracker.get_state()
        if self.db_result is not None:
            for k, v in self.db_result.items():
                slots[k] = str(v)

        return template.generate_text(slots)

    def _action_mask(self):
        action_mask = np.ones(self.n_actions, dtype=np.float32)
        if self.use_action_mask:
            # TODO: non-ones action mask
            for a_id in range(self.n_actions):
                tmpl = str(self.templates.templates[a_id])
                for entity in re.findall('#{}', tmpl):
                    if entity not in self.tracker.get_state() \
                            and entity not in (self.db_result or {}):
                        action_mask[a_id] = 0
        return action_mask

    @check_attr_true('train_now')
<<<<<<< HEAD
    def train_on_batch(self, batch):
        for dialog in zip(*batch):
            self.reset()
            d_features, d_actions, d_masks = [], [], []
            for context, response in zip(*dialog):
                features = self._encode_context(context['text'],
                                                context.get('db_result'))
                if context.get('db_result') is not None:
                    self.db_result = context['db_result']
                d_features.append(features)

                action_id = self._encode_response(response['act'])
                # previous action is teacher-forced here
                self.prev_action *= 0.
                self.prev_action[action_id] = 1.
                d_actions.append(action_id)
=======
    def train(self, data):
        
        if self.network.train_now is False:
            raise ConfigError("It looks like 'train_now' of mother model is True, while"
                              "`train_now` of submodel is False. Set `train_now` of submodel"
                              "to True.")

        log.info(':: training started')

        curr_patience = self.val_patience
        best_valid_accuracy = 0.
        # TODO: in case val_patience is off, save model {val_patience} steps before
        for j in range(self.num_epochs):

            tr_data = data.iter_all('train')
            eval_data = data.iter_all('valid')

            self.reset_metrics()
>>>>>>> 410e52f6

                d_masks.append(self._action_mask())

            self.network.train(d_features, d_actions, d_masks)

    def infer_on_batch(self, xs):
        return [self._infer_dialog(x) for x in xs]

<<<<<<< HEAD
    def _infer(self, context, db_result=None):
        probs = self.network.infer(
=======
                self.prev_action *= 0.
                self.prev_action[pred_id] = 1.

                pred = self._decode_response(pred_id).lower()
                true = self.tokenizer.infer(response.lower().split())

                # update metrics
                self.metrics.n_examples += 1
                self.metrics.train_loss += loss
                self.metrics.conf_matrix[pred_id, action_id] += 1
                self.metrics.n_corr_examples += int(pred == true)
                if self.debug and ((pred == true) != (pred_id == action_id)):
                    log.debug("Slot filling problem: ")
                    log.debug("Pred = {}: {}".format(pred_id, pred))
                    log.debug("True = {}: {}".format(action_id, true))
                    log.debug("State = {}".format(str(self.tracker.get_state())))
                    log.debug("db_result = {}".format(str(self.db_result)))
                    # TODO: update dialog metrics
            log.info(':: {}.train {}'.format(j + 1, self.metrics.report()))

            valid_metrics = self.evaluate(eval_data)
            log.info(':: {}.valid {}'.format(j + 1, valid_metrics.report()))

            if valid_metrics.action_accuracy < best_valid_accuracy:
                curr_patience -= 1
                log.info(":: patience decreased by 1, is equal to {}".format(curr_patience))
            else:
                if curr_patience != self.val_patience:
                    curr_patience = self.val_patience
                    log.info(":: patience is equal to {}".format(curr_patience))
                best_valid_accuracy = valid_metrics.action_accuracy
            if curr_patience < 1:
                log.info(":: patience is over, stopped training")
                break
        else:
            log.info(":: stopping because max number of epochs encountered")
        self.save()

    def infer(self, context, db_result=None):
        if db_result is not None:
            self.db_result = db_result
        probs, pred_id = self.network.infer(
>>>>>>> 410e52f6
            self._encode_context(context, db_result),
            self._action_mask(),
            prob=True
        )
        pred_id = np.argmax(probs)
        # TODO: check probs and one-hot encoding variant
        #self.prev_action = probs
        self.prev_action *= 0
        self.prev_action[pred_id] = 1
        if db_result is not None:
            self.db_result = db_result
        return self.tokenizer.infer(self._decode_response(pred_id).split())

    def _infer_dialog(self, contexts):
        self.reset()
        res = []
        for context in contexts:
            if context.get('prev_resp_act') is not None:
                action_id = self._encode_response(context.get('prev_resp_act'))
                # previous action is teacher-forced here
                self.prev_action *= 0.
                self.prev_action[action_id] = 1.

            res.append(self._infer(context['text'], context.get('db_result')))
        return res

    def infer(self, x):
        if isinstance(x, str):
            return self._infer(x)
        return self.infer_on_batch(x)

    def evaluate(self, eval_data):
        metrics = DialogMetrics(self.n_actions)

        for context, response in eval_data:

            if context.get('episode_done'):
                self.reset()
                metrics.n_dialogs += 1

            probs = self.network.infer(
                self._encode_context(context['text'], context.get('db_result')),
                self._action_mask(),
                prob=True
            )
            pred_id = np.argmax(probs)
            if context.get('db_result') is not None:
                self.db_result = context['db_result']

            # predicted probabilities instead of true action
            # teacher-forcing previous action
            action_id = self._encode_response(response['act'])
            self.prev_action *= 0
            self.prev_action[action_id] = 1

            pred = self._decode_response(pred_id).lower()
            true = self.tokenizer.infer(response['text'].lower().split())

            # update metrics
            metrics.n_examples += 1
            metrics.conf_matrix[pred_id, action_id] += 1
            metrics.n_corr_examples += int(pred == true)
        return metrics

    def reset(self):
        self.tracker.reset_state()
        self.db_result = None
        self.prev_action = np.zeros(self.n_actions, dtype=np.float32)
        self.network.reset_state()

    def report(self):
        return self.metrics.report()

    def reset_metrics(self):
        self.metrics.reset()

    def save(self):
        """Save the parameters of the model to a file."""
        self.network.save()

    def shutdown(self):
        self.network.shutdown()
        self.slot_filler.shutdown()

    def load(self):
        pass<|MERGE_RESOLUTION|>--- conflicted
+++ resolved
@@ -180,7 +180,6 @@
         return action_mask
 
     @check_attr_true('train_now')
-<<<<<<< HEAD
     def train_on_batch(self, batch):
         for dialog in zip(*batch):
             self.reset()
@@ -197,26 +196,6 @@
                 self.prev_action *= 0.
                 self.prev_action[action_id] = 1.
                 d_actions.append(action_id)
-=======
-    def train(self, data):
-        
-        if self.network.train_now is False:
-            raise ConfigError("It looks like 'train_now' of mother model is True, while"
-                              "`train_now` of submodel is False. Set `train_now` of submodel"
-                              "to True.")
-
-        log.info(':: training started')
-
-        curr_patience = self.val_patience
-        best_valid_accuracy = 0.
-        # TODO: in case val_patience is off, save model {val_patience} steps before
-        for j in range(self.num_epochs):
-
-            tr_data = data.iter_all('train')
-            eval_data = data.iter_all('valid')
-
-            self.reset_metrics()
->>>>>>> 410e52f6
 
                 d_masks.append(self._action_mask())
 
@@ -225,53 +204,8 @@
     def infer_on_batch(self, xs):
         return [self._infer_dialog(x) for x in xs]
 
-<<<<<<< HEAD
     def _infer(self, context, db_result=None):
         probs = self.network.infer(
-=======
-                self.prev_action *= 0.
-                self.prev_action[pred_id] = 1.
-
-                pred = self._decode_response(pred_id).lower()
-                true = self.tokenizer.infer(response.lower().split())
-
-                # update metrics
-                self.metrics.n_examples += 1
-                self.metrics.train_loss += loss
-                self.metrics.conf_matrix[pred_id, action_id] += 1
-                self.metrics.n_corr_examples += int(pred == true)
-                if self.debug and ((pred == true) != (pred_id == action_id)):
-                    log.debug("Slot filling problem: ")
-                    log.debug("Pred = {}: {}".format(pred_id, pred))
-                    log.debug("True = {}: {}".format(action_id, true))
-                    log.debug("State = {}".format(str(self.tracker.get_state())))
-                    log.debug("db_result = {}".format(str(self.db_result)))
-                    # TODO: update dialog metrics
-            log.info(':: {}.train {}'.format(j + 1, self.metrics.report()))
-
-            valid_metrics = self.evaluate(eval_data)
-            log.info(':: {}.valid {}'.format(j + 1, valid_metrics.report()))
-
-            if valid_metrics.action_accuracy < best_valid_accuracy:
-                curr_patience -= 1
-                log.info(":: patience decreased by 1, is equal to {}".format(curr_patience))
-            else:
-                if curr_patience != self.val_patience:
-                    curr_patience = self.val_patience
-                    log.info(":: patience is equal to {}".format(curr_patience))
-                best_valid_accuracy = valid_metrics.action_accuracy
-            if curr_patience < 1:
-                log.info(":: patience is over, stopped training")
-                break
-        else:
-            log.info(":: stopping because max number of epochs encountered")
-        self.save()
-
-    def infer(self, context, db_result=None):
-        if db_result is not None:
-            self.db_result = db_result
-        probs, pred_id = self.network.infer(
->>>>>>> 410e52f6
             self._encode_context(context, db_result),
             self._action_mask(),
             prob=True
@@ -303,39 +237,6 @@
             return self._infer(x)
         return self.infer_on_batch(x)
 
-    def evaluate(self, eval_data):
-        metrics = DialogMetrics(self.n_actions)
-
-        for context, response in eval_data:
-
-            if context.get('episode_done'):
-                self.reset()
-                metrics.n_dialogs += 1
-
-            probs = self.network.infer(
-                self._encode_context(context['text'], context.get('db_result')),
-                self._action_mask(),
-                prob=True
-            )
-            pred_id = np.argmax(probs)
-            if context.get('db_result') is not None:
-                self.db_result = context['db_result']
-
-            # predicted probabilities instead of true action
-            # teacher-forcing previous action
-            action_id = self._encode_response(response['act'])
-            self.prev_action *= 0
-            self.prev_action[action_id] = 1
-
-            pred = self._decode_response(pred_id).lower()
-            true = self.tokenizer.infer(response['text'].lower().split())
-
-            # update metrics
-            metrics.n_examples += 1
-            metrics.conf_matrix[pred_id, action_id] += 1
-            metrics.n_corr_examples += int(pred == true)
-        return metrics
-
     def reset(self):
         self.tracker.reset_state()
         self.db_result = None
